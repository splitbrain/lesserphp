<?php

/**
 * lessphp v0.2.0
 * http://leafo.net/lessphp
 *
 * LESS Css compiler, adapted from http://lesscss.org/docs.html
 *
 * Copyright 2010, Leaf Corcoran <leafot@gmail.com>
 * Licensed under MIT or GPLv3, see LICENSE
 */

//
// fix the alpha value with color when using a percent
//

class lessc {
	private $buffer;
	private $count;
	private $line;
	private $expandStack;
	private $media;
	private $indentLevel;
	private $level;

	private $env = array();

	private $allParsedFiles = array();

	public $vPrefix = '@';
	public $mPrefix = '$';
	public $imPrefix = '!';
	public $selfSelector = '&';

	static private $precedence = array(
		'+' => 0,
		'-' => 0,
		'*' => 1,
		'/' => 1,
		'%' => 1,
	);
	static private $operatorString; // regex string to match any of the operators

	static private $dtypes = array('expression', 'variable', 'function', 'negative'); // types with delayed computation
	static private $units = array(
		'px', '%', 'in', 'cm', 'mm', 'em', 'ex', 'pt', 'pc', 'ms', 's', 'deg', 'gr');

	public $importDisabled = false;
	public $importDir = '';

	// compile chunk off the head of buffer
	function chunk() {
		if (empty($this->buffer)) return false;
		$s = $this->seek();

		// a property
		if ($this->keyword($key) && $this->assign() && $this->propertyValue($value) && $this->end()) {
			// look for important prefix
			if ($key{0} == $this->imPrefix && strlen($key) > 1) {
				$key = substr($key, 1);
				if ($value[0] == 'list' && $value[1] == ' ') {
					$value[2][] = array('keyword', '!important');
				} else {
					$value = array('list', ' ', array($value, array('keyword', '!important')));
				}
			}
			$this->append($key, $value);

			if (count($this->env) == 1)
				return $this->compileProperty($key, array($value))."\n";
			else
				return true;
		} else {
			$this->seek($s);
		}

		// look for special css @ directives
		if (count($this->env) == 1 && $this->count < strlen($this->buffer) && $this->buffer[$this->count] == '@') {
			// a font-face block
			if ($this->literal('@font-face') && $this->literal('{')) {
				$this->push();
				$this->set('__tags', array('@font-face'));
				$this->set('__dontsave', true);
				return true;
			} else {
				$this->seek($s);
			}

			// charset
			if ($this->literal('@charset') && $this->propertyValue($value) && $this->end()) {
				return $this->indent('@charset '.$this->compileValue($value).';');
			} else {
				$this->seek($s);
			}

			// media
			if ($this->literal('@media') && $this->mediaTypes($types) && $this->literal('{')) {
				$this->media = $types;
				$this->indentLevel++;
				return "@media ".join(', ', $types)." {\n";
			} else {
				$this->seek($s);
			}

		}

		// setting variable
		if ($this->variable($name) && $this->assign() && $this->propertyValue($value) && $this->end()) {
			$this->append($this->vPrefix.$name, $value);
			return true;
		} else {
			$this->seek($s);
		}

		// opening abstract block
		if ($this->tag($tag, true) && $this->argumentDef($args) && $this->literal('{')) {
			$this->push();

			// move out of variable scope
			if ($tag{0} == $this->vPrefix) $tag[0] = $this->mPrefix;

			$this->set('__tags', array($tag));
			if (isset($args)) $this->set('__args', $args);

			return true;
		} else {
			$this->seek($s);
		}

		// opening css block
		if ($this->tags($tags) && $this->literal('{')) {
			//  move @ tags out of variable namespace!
			foreach($tags as &$tag) {
				if ($tag{0} == $this->vPrefix) $tag[0] = $this->mPrefix;
			}

			$this->push();
			$this->set('__tags', $tags);	

			return true;
		} else {
			$this->seek($s);
		}

		// closing block
		if ($this->literal('}')) {
			if ($this->level == 1 && !is_null($this->media)) {
				$this->indentLevel--;
				$this->media = null;
				return "}\n";
			}

			$tags = $this->multiplyTags();
			$env = end($this->env);
			$ctags = $env['__tags'];
			unset($env['__tags']);

			// insert the default arguments
			if (isset($env['__args'])) {
				foreach ($env['__args'] as $arg) {
					if (isset($arg[1])) {
						$this->prepend($this->vPrefix.$arg[0], $arg[1]);
					}
				}
			}

			if (!empty($tags))
				$out = $this->compileBlock($tags, $env);

			try {
				$this->pop();
			} catch (exception $e) {
				$this->seek($s);
				$this->throwParseError($e->getMessage());
			}

			// make the block(s) available in the new current scope
			if (!isset($env['__dontsave'])) {
				foreach ($ctags as $t) {
					// if the block already exists then merge
					if ($this->get($t, array(end($this->env)))) {
						$this->merge($t, $env);
					} else {
						$this->set($t, $env);
					}
				}
			}

			return isset($out) ? $out : true;
		} 
		
		// import statement
		if ($this->import($url, $media)) {
			if ($this->importDisabled) return "/* import is disabled */\n";

			$full = $this->importDir.$url;
<<<<<<< HEAD
			if (file_exists($file = $full) || file_exists($file = $full.'.less') || file_exists($this->normalizePath($file = $full)) || file_exists($this->normalizePath($file = $full.'.less'))) {
				$this->addParsedFile($file);
=======
			if ($this->fileExists($file = $full) || $this->fileExists($file = $full.'.less')) {
>>>>>>> 1e47d42c
				$loaded = ltrim($this->removeComments(file_get_contents($file).";"));
				$this->buffer = substr($this->buffer, 0, $this->count).$loaded.substr($this->buffer, $this->count);
				return true;
			}

			return $this->indent('@import url("'.$url.'")'.($media ? ' '.$media : '').';');
		}

		// mixin/function expand
		if ($this->tags($tags, true, '>') && ($this->argumentValues($argv) || true) && $this->end()) {
			$env = $this->getEnv($tags);
			if ($env == null) return true;

			// if we have arguments then insert them
			if (!empty($env['__args'])) {
				foreach($env['__args'] as $arg) {
					$vname = $this->vPrefix.$arg[0];
					$value = is_array($argv) ? array_shift($argv) : null;
					// copy default value if there isn't one supplied
					if ($value == null && isset($arg[1]))
						$value = $arg[1];

					// if ($value == null) continue; // don't define so it can search up

					// create new entry if var doesn't exist in scope
					if (isset($env[$vname])) {
						array_unshift($env[$vname], $value);
					} else {
						// new element
						$env[$vname] = array($value);
					}
				}
			}

			// copy all properties from tmp env to current block
			ob_start();
			$blocks = array();
			$toReduce = array();
			foreach ($env as $name => $value) {
				// skip the metatdata
				if (preg_match('/^__/', $name)) continue;

				// if it is a block, remember it to compile after everything
				// is mixed in
				if (!isset($value[0]))
					$blocks[] = array($name, $value);
				else if ($name{0} != $this->vPrefix)
					$toReduce[] = $name;

				// copy the data
				// don't overwrite previous value, look in current env for name
				if ($this->get($name, array(end($this->env)))) {
					while ($tval = array_shift($value))
						$this->append($name, $tval);
				} else 
					$this->set($name, $value); 
			}

			// reduce all values that came out of this mixin
			foreach ($toReduce as $name) {
				$reduced = array();
				foreach ($this->get($name) as $value) {
					$reduced[] = $this->reduce($value);
				}
				$this->set($name, $reduced);
			}

			// render sub blocks
			foreach ($blocks as $b) {
				$rtags = $this->multiplyTags(array($b[0]));
				echo $this->compileBlock($rtags, $b[1]);
			}

			return ob_get_clean();
		} else {
			$this->seek($s);
		}

		// spare ;
		if ($this->literal(';')) return true;

		return false; // couldn't match anything, throw error
	}

	function fileExists($name) {
		// sym link workaround
		return file_exists($name) || file_exists(realpath(preg_replace('/\w+\/\.\.\//', '', $name)));
	}

	// recursively find the cartesian product of all tags in stack
	function multiplyTags($tags = array(' '), $d = null) {
		if ($d === null) $d = count($this->env) - 1;

		$parents = $d == 0 ? $this->env[$d]['__tags']
			: $this->multiplyTags($this->env[$d]['__tags'], $d - 1);

		$rtags = array();
		foreach ($parents as $p) {
			foreach ($tags as $t) {
				if ($t{0} == $this->mPrefix) continue; // skip functions
				$d = ' ';
				if ($t{0} == ':' || $t{0} == $this->selfSelector) {
					$t = ltrim($t, $this->selfSelector);
					$d = '';
				}
				$rtags[] = trim($p.$d.$t);
			}
		}

		return $rtags;
	}

	// a list of expressions
	function expressionList(&$exps) {
		$values = array();	

		while ($this->expression($exp)) {
			$values[] = $exp;
		}
		
		if (count($values) == 0) return false;

		$exps = $this->compressList($values, ' ');
		return true;
	}

	// a single expression
	function expression(&$out) {
		$s = $this->seek();
		$needWhite = true;
		if ($this->literal('(') && $this->expression($exp) && $this->literal(')')) {
			$lhs = $exp;
			$needWhite = false;
		} elseif ($this->seek($s) && $this->value($val)) {
			$lhs = $val;
		} else {
			return false;
		}

		$out = $this->expHelper($lhs, 0, $needWhite);
		return true;
	}

	// resursively parse infix equation with $lhs at precedence $minP
	function expHelper($lhs, $minP, $needWhite = true) {
		$ss = $this->seek();
		// try to find a valid operator
		while ($this->match(self::$operatorString.($needWhite ? '\s+' : ''), $m) && self::$precedence[$m[1]] >= $minP) {
			$needWhite = true;
			// get rhs
			$s = $this->seek();
			if ($this->literal('(') && $this->expression($exp) && $this->literal(')')) {
				$needWhite = false;
				$rhs = $exp;
			} elseif ($this->seek($s) && $this->value($val)) {
				$rhs = $val;
			} else break;

			// peek for next operator to see what to do with rhs
			if ($this->peek(self::$operatorString, $next) && self::$precedence[$next[1]] > $minP) {
				$rhs = $this->expHelper($rhs, self::$precedence[$next[1]]);
			}

			// don't evaluate yet if it is dynamic
			if (in_array($rhs[0], self::$dtypes) || in_array($lhs[0], self::$dtypes))
				$lhs = array('expression', $m[1], $lhs, $rhs);
			else
				$lhs = $this->evaluate($m[1], $lhs, $rhs);

			$ss = $this->seek();
		}
		$this->seek($ss);

		return $lhs;
	}

	// consume a list of values for a property
	function propertyValue(&$value) {
		$values = array();	
		
		$s = null;
		while ($this->expressionList($v)) {
			$values[] = $v;
			$s = $this->seek();
			if (!$this->literal(',')) break;
		}

		if ($s) $this->seek($s);

		if (count($values) == 0) return false;

		$value = $this->compressList($values, ', ');
		return true;
	}

	// a single value
	function value(&$value) {
		// try a unit
		if ($this->unit($value)) return true;	

		// see if there is a negation
		$s = $this->seek();
		if ($this->literal('-', false) && $this->variable($vname)) {
			$value = array('negative', array('variable', $this->vPrefix.$vname));
			return true;
		} else {
			$this->seek($s);
		}

		// accessor 
		// must be done before color
		// this needs negation too
		if ($this->accessor($a)) {
			$tmp = $this->getEnv($a[0]);
			if ($tmp && isset($tmp[$a[1]]))
				$value = end($tmp[$a[1]]);
			return true;
		}
		
		// color
		if ($this->color($value)) return true;

		// css function
		// must be done after color
		if ($this->func($value)) return true;

		// string
		if ($this->string($tmp, $d)) {
			$value = array('string', $d.$tmp.$d);
			return true;
		}

		// try a keyword
		if ($this->keyword($word)) {
			$value = array('keyword', $word);
			return true;
		}

		// try a variable
		if ($this->variable($vname)) {
			$value = array('variable', $this->vPrefix.$vname);
			return true;
		}

		return false;
	}

	// an import statement
	function import(&$url, &$media) {
		$s = $this->seek();
		if (!$this->literal('@import')) return false;

		// @import "something.css" media;
		// @import url("something.css") media;
		// @import url(something.css) media; 

		if ($this->literal('url(')) $parens = true; else $parens = false;

		if (!$this->string($url)) {
			if ($parens && $this->to(')', $url)) {
				$parens = false; // got em
			} else {
				$this->seek($s);
				return false;
			}
		}

		if ($parens && !$this->literal(')')) {
			$this->seek($s);
			return false;
		}

		// now the rest is media
		return $this->to(';', $media, false, true);
	}

	// a list of media types, very leniant
	function mediaTypes(&$types) {
		$s = $this->seek();
		$types = array();
		while ($this->match('([^,{\s]+)', $m)) {
			$types[] = $m[1];
			if (!$this->literal(',')) break;
		}
		return count($types) > 0;
	}

	// a scoped value accessor
	// .hello > @scope1 > @scope2['value'];
	function accessor(&$var) {
		$s = $this->seek();

		if (!$this->tags($scope, true, '>') || !$this->literal('[')) {
			$this->seek($s);
			return false;
		}

		// either it is a variable or a property
		// why is a property wrapped in quotes, who knows!
		if ($this->variable($name)) {
			$name = $this->vPrefix.$name;
		} elseif($this->literal("'") && $this->keyword($name) && $this->literal("'")) {
			// .. $this->count is messed up if we wanted to test another access type
		} else {
			$this->seek($s);
			return false;
		}

		if (!$this->literal(']')) {
			$this->seek($s);
			return false;
		}

		$var = array($scope, $name);
		return true;
	}

	// a string 
	function string(&$string, &$d = null) {
		$s = $this->seek();
		if ($this->literal('"', false)) {
			$delim = '"';
		} else if($this->literal("'", false)) {
			$delim = "'";
		} else {
			return false;
		}

		if (!$this->to($delim, $string)) {
			$this->seek($s);
			return false;
		}
		
		$d = $delim;
		return true;
	}

	// a numerical unit
	function unit(&$unit, $allowed = null) {
		$simpleCase = $allowed == null;
		if (!$allowed) $allowed = self::$units;

		if ($this->match('(-?[0-9]*(\.)?[0-9]+)('.implode('|', $allowed).')?', $m, !$simpleCase)) {
			if (!isset($m[3])) $m[3] = 'number';
			$unit = array($m[3], $m[1]);

			// check for size/height font unit.. should this even be here?
			if ($simpleCase) {
				$s = $this->seek();
				if ($this->literal('/', false) && $this->unit($right, self::$units)) {
					$unit = array('keyword', $this->compileValue($unit).'/'.$this->compileValue($right));
				} else {
					// get rid of whitespace
					$this->seek($s);
					$this->match('', $_);
				}
			}

			return true;
		}

		return false;
	}

	// a # color
	function color(&$out) {
		$color = array('color');

		if ($this->match('(#([0-9a-f]{6})|#([0-9a-f]{3}))', $m)) {
			if (isset($m[3])) {
				$num = $m[3];
				$width = 16;
			} else {
				$num = $m[2];
				$width = 256;
			}

			$num = hexdec($num);
			foreach(array(3,2,1) as $i) {
				$t = $num % $width;
				$num /= $width;

				$color[$i] = $t * (256/$width) + $t * floor(16/$width);
			}
			
			$out = $color;
			return true;
		} 

		return false;
	}

	// consume a list of property values delimited by ; and wrapped in ()
	function argumentValues(&$args, $delim = ';') {
		$s = $this->seek();
		if (!$this->literal('(')) return false;

		$values = array();
		while ($this->propertyValue($value)) {
			$values[] = $value;
			if (!$this->literal($delim)) break;
		}

		if (!$this->literal(')')) {
			$this->seek($s);
			return false;
		}
		
		$args = $values;
		return true;
	}

	// consume an argument definition list surrounded by (), each argument is a variable name with optional value
	function argumentDef(&$args, $delim = ';') {
		$s = $this->seek();
		if (!$this->literal('(')) return false;

		$values = array();
		while ($this->variable($vname)) {
			$arg = array($vname);
			if ($this->assign() && $this->propertyValue($value)) {
				$arg[] = $value;
				// let the : slide if there is no value
			}

			$values[] = $arg;
			if (!$this->literal($delim)) break;
		}

		if (!$this->literal(')')) {
			$this->seek($s);
			return false;
		}

		$args = $values;
		return true;
	}

	// consume a list of tags
	// this accepts a hanging delimiter
	function tags(&$tags, $simple = false, $delim = ',') {
		$tags = array();
		while ($this->tag($tt, $simple)) {
			$tags[] = $tt;
			if (!$this->literal($delim)) break;
		}
		if (count($tags) == 0) return false;

		return true;
	}

	// a bracketed value (contained within in a tag definition)
	function tagBracket(&$value) {
		$s = $this->seek();
		if ($this->literal('[') && $this->to(']', $c, true) && $this->literal(']', false)) {
			$value = '['.$c.']';
			// whitespace?
			if ($this->match('', $_)) $value .= $_[0];
			return true;
		}

		$this->seek($s);
		return false;
	}

	// a single tag
	function tag(&$tag, $simple = false) {
		if ($simple)
			$chars = '^,:;{}\][>\(\) ';
		else
			$chars = '^,;{}[';

		$tag = '';
		while ($this->tagBracket($first)) $tag .= $first;
		while ($this->match('(['.$chars.'0-9]['.$chars.']*)', $m)) {
			$tag .= $m[1];
			if ($simple) break;

			while ($this->tagBracket($brack)) $tag .= $brack;
		}
		$tag = trim($tag);
		if ($tag == '') return false;

		return true;
	}

	// a css function
	function func(&$func) {
		$s = $this->seek();

		if ($this->match('([\w\-_][\w\-_:\.]*)', $m) && $this->literal('(')) {
			$fname = $m[1];
			if ($fname == 'url') {
				$this->to(')', $content, true);
				$args = array('string', $content);
			} else {
				$args = array();
				while (true) {
					$ss = $this->seek();
					if ($this->keyword($name) && $this->literal('=') && $this->expressionList($value)) {
						$args[] = array('list', '=', array(array('keyword', $name), $value));
					} else {
						$this->seek($ss);
						if ($this->expressionList($value)) {
							$args[] = $value;
						}
					}

					if (!$this->literal(',')) break;
				}
				$args = array('list', ',', $args);
			}

			if ($this->literal(')')) {
				$func = array('function', $fname, $args);
				return true;
			}
		}

		$this->seek($s);
		return false;
	}

	// consume a less variable
	function variable(&$name) {
		$s = $this->seek();
		if ($this->literal($this->vPrefix, false) && $this->keyword($name)) {
			return true;	
		}

		return false;
	}

	// consume an assignment operator
	function assign() {
		return $this->literal(':') || $this->literal('=');
	}

	// consume a keyword
	function keyword(&$word) {
		if ($this->match('([\w_\-\*!"][\w\-_"]*)', $m)) {
			$word = $m[1];
			return true;
		}
		return false;
	}

	// consume an end of statement delimiter
	function end() {
		if ($this->literal(';'))
			return true;
		elseif ($this->count == strlen($this->buffer) || $this->buffer{$this->count} == '}') {
			// if there is end of file or a closing block next then we don't need a ;
			return true;
		}
		return false;
	}

	function compressList($items, $delim) {
		if (count($items) == 1) return $items[0];	
		else return array('list', $delim, $items);
	}

	function compileBlock($rtags, $env) {
		// don't render functions
		// todo: this shouldn't need to happen because multiplyTags prunes them, verify
		/*
		foreach ($rtags as $i => $tag) {
			if (preg_match('/( |^)%/', $tag))
				unset($rtags[$i]);
		}
		 */
		if (empty($rtags)) return '';

		$props = 0;
		// print all the visible properties
		ob_start();
		foreach ($env as $name => $value) {
			// todo: change this, poor hack
			// make a better name storage system!!! (value types are fine)
			// but.. don't render special properties (blocks, vars, metadata)
			if (isset($value[0]) && $name{0} != $this->vPrefix && $name != '__args') {
				echo $this->compileProperty($name, $value, 1)."\n";
				$props += count($value);
			}
		}
		$list = ob_get_clean();
		if ($props == 0) return '';

		$blockDecl = implode(", ", $rtags).' {';
		if ($props > 1)
			return $this->indent($blockDecl).$list.$this->indent('}');
		else {
			$list = ' '.trim($list).' ';
			return $this->indent($blockDecl.$list.'}');
		}

	}

	// write a line a the proper indent
	function indent($str, $level = null) {
		if (is_null($level)) $level = $this->indentLevel;
		return str_repeat('  ', $level).$str."\n";
	}

	function compileProperty($name, $value, $level = 0) {
		$level = $this->indentLevel + $level;
		// output all repeated properties
		foreach ($value as $v)
			$props[] = str_repeat('  ', $level).
				$name.':'.$this->compileValue($v).';';

		return implode("\n", $props);
	}

	function compileValue($value) {
		switch($value[0]) {
		case 'list':
			// [1] - delimiter
			// [2] - array of values
			return implode($value[1], array_map(array($this, 'compileValue'), $value[2]));
		case 'keyword':
			// [1] - the keyword 
		case 'number':
			// [1] - the number 
			return $value[1];
		case 'expression':
			// [1] - operator
			// [2] - value of left hand side
			// [3] - value of right
			return $this->compileValue($this->evaluate($value[1], $value[2], $value[3]));
		case 'string':
			// [1] - contents of string (includes quotes)
			
			// search for inline variables to replace
			$replace = array();
			if (preg_match_all('/{('.$this->preg_quote($this->vPrefix).'[\w-_][0-9\w-_]*?)}/', $value[1], $m)) {
				foreach($m[1] as $name) {
					if (!isset($replace[$name]))
						$replace[$name] = $this->compileValue(array('variable', $name));
				}
			}
			foreach ($replace as $var=>$val) {
				// strip quotes
				if (preg_match('/^(["\']).*?(\1)$/', $val)) {
					$val = substr($val, 1, -1);
				}
				$value[1] = str_replace('{'.$var.'}', $val, $value[1]);
			}


			return $value[1];
		case 'color':
			// [1] - red component (either number for a %)
			// [2] - green component
			// [3] - blue component
			// [4] - optional alpha component
			if (count($value) == 5) { // rgba
				return 'rgba('.$value[1].','.$value[2].','.$value[3].','.$value[4].')';
			}

			$out = '#';
			foreach (range(1,3) as $i)
				$out .= ($value[$i] < 16 ? '0' : '').dechex($value[$i]);
			return $out;
		case 'variable':
			// [1] - the name of the variable including @
			$tmp = $this->compileValue(
				$this->getVal($value[1], $this->pushName($value[1]))
			);
			$this->popName();

			return $tmp;
		case 'negative':
			// [1] - some value that needs to become negative
			return $this->compileValue($this->reduce($value));
		case 'function':
			// [1] - function name
			// [2] - some value representing arguments

			// see if there is a library function for this func
			$f = array($this, 'lib_'.$value[1]);
			if (is_callable($f)) {
				return call_user_func($f, $value[2]);
			}

			return $value[1].'('.$this->compileValue($value[2]).')';

		default: // assumed to be unit	
			return $value[1].$value[0];
		}
	}

	function lib_quote($arg) {
		return '"'.$this->compileValue($arg).'"';
	}

	function lib_unquote($arg) {
		$out = $this->compileValue($arg);
		if ($this->quoted($out)) $out = substr($out, 1, -1);
		return $out;
	}

	// is a string surrounded in quotes? returns the quoting char if true
	function quoted($s) {
		if (preg_match('/^("|\').*?\1$/', $s, $m))
			return $m[1];
		else return false;
	}

	// convert rgb, rgba into color type suitable for math
	// todo: add hsl
	function funcToColor($func) {
		$fname = $func[1];
		if (!preg_match('/^(rgb|rgba)$/', $fname)) return false;
		if ($func[2][0] != 'list') return false; // need a list of arguments

		$components = array();
		$i = 1;
		foreach	($func[2][2] as $c) {
			$c = $this->reduce($c);
			if ($i < 4) {
				if ($c[0] == '%') $components[] = 255 * ($c[1] / 100);
				else $components[] = floatval($c[1]); 
			} elseif ($i == 4) {
				if ($c[0] == '%') $components[] = 1.0 * ($c[1] / 100);
				else $components[] = floatval($c[1]);
			} else break;

			$i++;
		}
		while (count($components) < 3) $components[] = 0;

		array_unshift($components, 'color');
		return $this->fixColor($components);
	}

	// reduce a delayed type to its final value
	// dereference variables and solve equations
	function reduce($var, $defaultValue = array('number', 0)) {
		$pushed = 0; // number of variable names pushed

		while (in_array($var[0], self::$dtypes)) {
			if ($var[0] == 'expression') {
				$var = $this->evaluate($var[1], $var[2], $var[3]);
			} else if ($var[0] == 'variable') {
				$var = $this->getVal($var[1], $this->pushName($var[1]), $defaultValue);
				$pushed++;
			} else if ($var[0] == 'function') {
				$color = $this->funcToColor($var);
				if ($color) $var = $color;
				break; // no where to go after a function
			} else if ($var[0] == 'negative') {
				$value = $this->reduce($var[1]);
				if (is_numeric($value[1])) {
					$value[1] = -1*$value[1];
				} 
				$var = $value;
			}
		}

		while ($pushed != 0) { $this->popName(); $pushed--; }
		return $var;
	}

	// evaluate an expression
	function evaluate($op, $left, $right) {
		$left = $this->reduce($left);
		$right = $this->reduce($right);

		if ($left[0] == 'color' && $right[0] == 'color') {
			$out = $this->op_color_color($op, $left, $right);
			return $out;
		}

		if ($left[0] == 'color') {
			return $this->op_color_number($op, $left, $right);
		}

		if ($right[0] == 'color') {
			return $this->op_number_color($op, $left, $right);
		}

		// concatenate strings
		if ($op == '+' && $left[0] == 'string') {
			$append = $this->compileValue($right);
			if ($this->quoted($append)) $append = substr($append, 1, -1);

			$lhs = $this->compileValue($left);
			if ($q = $this->quoted($lhs)) $lhs = substr($lhs, 1, -1);
			if (!$q) $q = '';

			return array('string', $q.$lhs.$append.$q);
		}

		if ($left[0] == 'keyword' || $right[0] == 'keyword' ||
			$left[0] == 'string' || $right[0] == 'string')
		{
			// look for negative op
			if ($op == '-') $right[1] = '-'.$right[1];
			return array('keyword', $this->compileValue($left) .' '. $this->compileValue($right));
		}
	
		// default to number operation
		return $this->op_number_number($op, $left, $right);
	}

	// make sure a color's components don't go out of bounds
	function fixColor($c) {
		foreach (range(1, 3) as $i) {
			if ($c[$i] < 0) $c[$i] = 0;
			if ($c[$i] > 255) $c[$i] = 255;
			$c[$i] = floor($c[$i]);
		}

		return $c;
	}

	function op_number_color($op, $lft, $rgt) {
		if ($op == '+' || $op = '*') {
			return $this->op_color_number($op, $rgt, $lft);
		}
	}

	function op_color_number($op, $lft, $rgt) {
		if ($rgt[0] == '%') $rgt[1] /= 100;

		return $this->op_color_color($op, $lft,
			array_fill(1, count($lft) - 1, $rgt[1]));
	}

	function op_color_color($op, $left, $right) {
		$out = array('color');
		$max = count($left) > count($right) ? count($left) : count($right);
		foreach (range(1, $max - 1) as $i) {
			$lval = isset($left[$i]) ? $left[$i] : 0;
			$rval = isset($right[$i]) ? $right[$i] : 0;
			switch ($op) {
			case '+':
				$out[] = $lval + $rval;
				break;
			case '-':
				$out[] = $lval - $rval;
				break;
			case '*':
				$out[] = $lval * $rval;
				break;
			case '%':
				$out[] = $lval % $rval;
				break;
			case '/':
				if ($rval == 0) throw new exception("evaluate error: can't divide by zero");
				$out[] = $lval / $rval;
				break;
			default:
				throw new exception('evaluate error: color op number failed on op '.$op);
			}
		}
		return $this->fixColor($out);
	}

	// operator on two numbers
	function op_number_number($op, $left, $right) {
		if ($right[0] == '%') $right[1] /= 100;

		// figure out type
		if ($right[0] == 'number' || $right[0] == '%') $type = $left[0];
		else $type = $right[0];

		$value = 0;
		switch($op) {
		case '+':
			$value = $left[1] + $right[1];
			break;	
		case '*':
			$value = $left[1] * $right[1];
			break;	
		case '-':
			$value = $left[1] - $right[1];
			break;	
		case '%':
			$value = $left[1] % $right[1];
			break;	
		case '/':
			if ($right[1] == 0) throw new exception('parse error: divide by zero');
			$value = $left[1] / $right[1];
			break;
		default:
			throw new exception('parse error: unknown number operator: '.$op);	
		}

		return array($type, $value);
	}


	/* environment functions */

	// push name on expand stack, and return its 
	// count before being pushed
	function pushName($name) {
		$count = array_count_values($this->expandStack);
		$count = isset($count[$name]) ? $count[$name] : 0;

		$this->expandStack[] = $name;

		return $count;
	}

	// pop name off expand stack and return it
	function popName() {
		return array_pop($this->expandStack);
	}

	// push a new environment
	function push() {
		$this->level++;
		$this->env[] = array();
	}

	// pop environment off the stack
	function pop() {
		if ($this->level == 1)
			throw new exception('parse error: unexpected end of block');

		$this->level--;
		return array_pop($this->env);
	}

	// set something in the current env
	function set($name, $value) {
		$this->env[count($this->env) - 1][$name] = $value;
	}

	// append to array in the current env
	function append($name, $value) {
		$this->env[count($this->env) - 1][$name][] = $value;
	}

	// put on the front of the value
	function prepend($name, $value) {
		if (isset($this->env[count($this->env) - 1][$name]))
			array_unshift($this->env[count($this->env) - 1][$name], $value);
		else $this->append($name, $value);
	}

	// get the highest occurrence of value
	function get($name, $env = null) {
		if (empty($env)) $env = $this->env;

		for ($i = count($env) - 1; $i >= 0; $i--)
			if (isset($env[$i][$name])) return $env[$i][$name];

		return null;
	}

	// get the most recent value of a variable
	// return default if it isn't found
	// $skip is number of vars to skip
	function getVal($name, $skip = 0, $default = array('keyword', '')) {
		$val = $this->get($name);
		if ($val == null) return $default;

		$tmp = $this->env;
		while (!isset($tmp[count($tmp) - 1][$name])) array_pop($tmp);
		while ($skip > 0) {
			$skip--;

			if (!empty($val)) {
				array_pop($val);
			}

			if (empty($val)) {
				array_pop($tmp);
				$val = $this->get($name, $tmp);
			}

			if (empty($val)) return $default;
		}

		return end($val);
	}

	// get the environment described by path, an array of env names
	function getEnv($path) {
		if (!is_array($path)) $path = array($path);

		//  move @ tags out of variable namespace
		foreach($path as &$tag)
			if ($tag{0} == $this->vPrefix) $tag[0] = $this->mPrefix;

		$env = $this->get(array_shift($path));
		while ($sub = array_shift($path)) {
			if (isset($env[$sub]))  // todo add a type check for environment
				$env = $env[$sub];
			else {
				$env = null;
				break;
			}
		}
		return $env;
	}

	// merge a block into the current env
	function merge($name, $value) {
		// if the current block isn't there then just set
		$top =& $this->env[count($this->env) - 1];
		if (!isset($top[$name])) return $this->set($name, $value);

		// copy the block into the old one, including meta data
		foreach ($value as $k=>$v) {
			// todo: merge property values instead of replacing
			// have to check type for this
			$top[$name][$k] = $v;
		}
	}

	function literal($what, $eatWhitespace = true) {
		// this is here mainly prevent notice from { } string accessor 
		if ($this->count >= strlen($this->buffer)) return false;

		// shortcut on single letter
		if (!$eatWhitespace and strlen($what) == 1) {
			if ($this->buffer{$this->count} == $what) {
				$this->count++;
				return true;
			}
			else return false;
		}

		return $this->match($this->preg_quote($what), $m, $eatWhitespace);
	}

	function preg_quote($what) {
		return preg_quote($what, '/');
	}

	// advance counter to next occurrence of $what
	// $until - don't include $what in advance
	function to($what, &$out, $until = false, $allowNewline = false) {
		$validChars = $allowNewline ? "[^\n]" : '.';
		if (!$this->match('('.$validChars.'*?)'.$this->preg_quote($what), $m, !$until)) return false;
		if ($until) $this->count -= strlen($what); // give back $what
		$out = $m[1];
		return true;
	}
	
	// try to match something on head of buffer
	function match($regex, &$out, $eatWhitespace = true) {
		$r = '/'.$regex.($eatWhitespace ? '\s*' : '').'/Ais';
		if (preg_match($r, $this->buffer, $out, null, $this->count)) {
			$this->count += strlen($out[0]);
			return true;
		}
		return false;
	}


	// match something without consuming it
	function peek($regex, &$out = null) {
		$r = '/'.$regex.'/Ais';
		$result =  preg_match($r, $this->buffer, $out, null, $this->count);
		
		return $result;
	}

	// seek to a spot in the buffer or return where we are on no argument
	function seek($where = null) {
		if ($where === null) return $this->count;
		else $this->count = $where;
		return true;
	}

	// parse and compile buffer
	function parse($str = null) {
		if ($str) $this->buffer = $str;		

		$this->env = array();
		$this->expandStack = array();
		$this->indentLevel = 0;
		$this->media = null;
		$this->count = 0;
		$this->line = 1;
		$this->level = 0;

		$this->buffer = $this->removeComments($this->buffer);
		$this->push(); // set up global scope
		$this->set('__tags', array('')); // equivalent to 1 in tag multiplication

		// trim whitespace on head
		if (preg_match('/^\s+/', $this->buffer, $m)) {
			$this->line  += substr_count($m[0], "\n");
			$this->buffer = ltrim($this->buffer);
		}

		$out = '';
		while (false !== ($compiled = $this->chunk())) {
			if (is_string($compiled)) $out .= $compiled;
		}

		if ($this->count != strlen($this->buffer)) $this->throwParseError();

		if (count($this->env) > 1)
			throw new exception('parse error: unclosed block');

		// print_r($this->env);
		return $out;
	}

	function throwParseError($msg = 'parse error') {
		$line = $this->line + substr_count(substr($this->buffer, 0, $this->count), "\n");
		if ($this->peek("(.*?)(\n|$)", $m))
			throw new exception($msg.': failed at `'.$m[1].'` line: '.$line);
	}

	function __construct($fname = null) {
		if (!self::$operatorString) {
			self::$operatorString = 
				'('.implode('|', array_map(array($this, 'preg_quote'), array_keys(self::$precedence))).')';
		}

		if ($fname) {
			if (!is_file($fname)) {
				throw new Exception('load error: failed to find '.$fname);
			}
			$pi = pathinfo($fname);

			$this->fileName = $fname;
			$this->importDir = $pi['dirname'].'/';
			$this->buffer = file_get_contents($fname);

			$this->addParsedFile($fname);
		}
	}

	// remove comments from $text
	// todo: make it work for all functions, not just url
	// todo: make it not mess up line counter with block comments
	function removeComments($text) {
		$out = '';

		while (!empty($text) &&
			preg_match('/^(.*?)("|\'|\/\/|\/\*|url\(|$)/is', $text, $m))
		{
			if (!trim($text)) break;

			$out .= $m[1];
			$text = substr($text, strlen($m[0]));

			switch ($m[2]) {
			case 'url(':
				preg_match('/^(.*?)(\)|$)/is', $text, $inner);
				$text = substr($text, strlen($inner[0]));
				$out .= $m[2].$inner[1].$inner[2];
				break;
			case '//':
				preg_match("/^(.*?)(\n|$)/is", $text, $inner);
				// give back the newline
				$text = substr($text, strlen($inner[0]) - 1);
				break;
			case '/*';
				preg_match("/^(.*?)(\*\/|$)/is", $text, $inner);
				$text = substr($text, strlen($inner[0]));
				break;
			case '"':
			case "'":
				preg_match("/^(.*?)(".$m[2]."|$)/is", $text, $inner);
				$text = substr($text, strlen($inner[0]));
				$out .= $m[2].$inner[1].$inner[2];
				break;
			}
		}

		return $out;
	}

	public function allParsedFiles() { return $this->allParsedFiles; }
	protected function addParsedFile($file) {
		$this->allParsedFiles[realpath($file)] = filemtime($file);
	}


	// compile to $in to $out if $in is newer than $out
	// returns true when it compiles, false otherwise
	public static function ccompile($in, $out) {
		if (!is_file($out) || filemtime($in) > filemtime($out)) {
			$less = new lessc($in);
			file_put_contents($out, $less->parse());
			return true;
		}

		return false;
	}

	/**
	 * Execute lessphp on a .less file or a lessphp cache structure
	 * 
	 * The lessphp cache structure contains information about a specific
	 * less file having been parsed. It can be used as a hint for future
	 * calls to determine whether or not a rebuild is required.
	 * 
	 * The cache structure contains two important keys that may be used
	 * externally:
	 * 
	 * compiled: The final compiled CSS
	 * updated: The time (in seconds) the CSS was last compiled
	 * 
	 * The cache structure is a plain-ol' PHP associative array and can
	 * be serialized and unserialized without a hitch.
	 * 
	 * @param mixed $in Input
	 * @param bool $force Force rebuild?
	 * @return array lessphp cache structure
	 */
	public static function cexecute($in, $force = false) {

		// assume no root
		$root = null;

		if ( is_string($in) ) {
			$root = $in;
		} elseif ( is_array($in) and isset($in['root']) ) {
			if ( $force or ! isset($in['files']) ) {
				// If we are forcing a recompile or if for some reason the
				// structure does not contain any file information we should
				// specify the root to trigger a rebuild.
				$root = $in['root'];
			} elseif ( isset($in['files']) and is_array($in['files']) ) {
				foreach ( $in['files'] as $fname => $ftime ) {
					if ( ! file_exists($fname) or filemtime($fname) > $ftime ) {
						// One of the files we knew about previously has changed
						// so we should look at our incoming root again.
						$root = $in['root'];
						break;
					}
				}
			}
		} else {
			// TODO: Throw an exception? We got neither a string nor something
			// that looks like a compatible lessphp cache structure.
			return null;
		}

		if ( $root !== null ) {
			// If we have a root value which means we should rebuild.
			$less = new lessc($root);
			$out = array();
			$out['root'] = $root;
			$out['compiled'] = $less->parse();
			$out['files'] = $less->allParsedFiles();
			$out['updated'] = time();
			return $out;
		} else {
			// No changes, pass back the structure
			// we were given initially.
			return $in;
		}

	}

}

?><|MERGE_RESOLUTION|>--- conflicted
+++ resolved
@@ -194,12 +194,7 @@
 			if ($this->importDisabled) return "/* import is disabled */\n";
 
 			$full = $this->importDir.$url;
-<<<<<<< HEAD
-			if (file_exists($file = $full) || file_exists($file = $full.'.less') || file_exists($this->normalizePath($file = $full)) || file_exists($this->normalizePath($file = $full.'.less'))) {
-				$this->addParsedFile($file);
-=======
 			if ($this->fileExists($file = $full) || $this->fileExists($file = $full.'.less')) {
->>>>>>> 1e47d42c
 				$loaded = ltrim($this->removeComments(file_get_contents($file).";"));
 				$this->buffer = substr($this->buffer, 0, $this->count).$loaded.substr($this->buffer, $this->count);
 				return true;
