--- conflicted
+++ resolved
@@ -294,7 +294,6 @@
 					echo $this->compileBlock($rtags, $value);
 				}
 
-<<<<<<< HEAD
 				// copy the block's data
 				// don't overwrite previous value, look in current env for name
 				if ($this->get($name, array(end($this->env)))) {
@@ -302,17 +301,6 @@
 						$this->append($name, $tval);
 				} else 
 					$this->set($name, $value); 
-=======
-				// copy everything except metadata
-				if (!preg_match('/^__/', $name)) {
-					// don't overwrite previous value, look in current env for name
-					if ($this->get($name, array(end($this->env)))) {
-						while ($tval = array_shift($value))
-							$this->append($name, $tval);
-					} else
-						$this->set($name, $value);
-				}
->>>>>>> a23e5482
 			}
 
 			return ob_get_clean();
